/*
 * (C) Copyright IBM Corp. 2017,2019
 *
 * SPDX-License-Identifier: Apache-2.0
 */

package com.ibm.fhir.persistence.jdbc.util;

import static com.ibm.fhir.persistence.jdbc.JDBCConstants.FROM;
import static com.ibm.fhir.persistence.jdbc.JDBCConstants.UNION;
import static com.ibm.fhir.persistence.jdbc.JDBCConstants.ON;
import static com.ibm.fhir.persistence.jdbc.JDBCConstants.JOIN;
import static com.ibm.fhir.persistence.jdbc.JDBCConstants.PARAMETERS_TABLE_ALIAS;
import static com.ibm.fhir.persistence.jdbc.JDBCConstants.COMBINED_RESULTS;

import java.util.ArrayList;
import java.util.Arrays;
import java.util.HashSet;
import java.util.List;
import java.util.Map;
import java.util.Set;
import java.util.logging.Logger;
import java.util.stream.Collectors;

import com.ibm.fhir.model.resource.Resource;
import com.ibm.fhir.persistence.jdbc.dao.api.ParameterDAO;
import com.ibm.fhir.persistence.jdbc.dao.api.ResourceDAO;
import com.ibm.fhir.search.SearchConstants.Modifier;
import com.ibm.fhir.search.parameters.Parameter;

/**
 * This class assists the JDBCQueryBuilder. Its purpose is to aggregate SQL query segments together to produce a well-formed FHIR Resource query or 
 * FHIR Resource count query. 
 */
public class QuerySegmentAggregator {
    private static final String CLASSNAME = QuerySegmentAggregator.class.getName();
    private static final Logger log = java.util.logging.Logger.getLogger(CLASSNAME);
    protected static final String SELECT_ROOT = "SELECT R.RESOURCE_ID, R.LOGICAL_RESOURCE_ID, R.VERSION_ID, R.LAST_UPDATED, R.IS_DELETED, R.DATA, LR.LOGICAL_ID ";
    protected static final String SYSTEM_LEVEL_SELECT_ROOT = "SELECT RESOURCE_ID, LOGICAL_RESOURCE_ID, VERSION_ID, LAST_UPDATED, IS_DELETED, DATA, LOGICAL_ID ";
    protected static final String SYSTEM_LEVEL_SUBSELECT_ROOT = SELECT_ROOT;
    private static final String SELECT_COUNT_ROOT = "SELECT COUNT(R.RESOURCE_ID) ";
    private static final String SYSTEM_LEVEL_SELECT_COUNT_ROOT = "SELECT COUNT(RESOURCE_ID) ";
    private static final String SYSTEM_LEVEL_SUBSELECT_COUNT_ROOT = " SELECT R.RESOURCE_ID ";
    protected static final String WHERE_CLAUSE_ROOT = "WHERE R.IS_DELETED <> 'Y'";
<<<<<<< HEAD
    public static final String PARAMETER_TABLE_ALIAS = "pX";
    private static final String FROM = " FROM ";
    private static final String UNION = " UNION ALL ";
    protected static final String ON = " ON ";
    private static final String AND = " AND ";
    protected static final String COMBINED_RESULTS = " COMBINED_RESULTS";
=======
>>>>>>> 056d382e
    private static final String DEFAULT_ORDERING = " ORDER BY R.RESOURCE_ID ASC ";

    private static final Set<String> SKIP_WHERE = new HashSet<>(Arrays.asList("_id"));
    
    protected Class<?> resourceType;
    
    // Used for whole system search on multiple resource types.
    private List<String> resourceTypes = null;

    /**
     * querySegments and searchQueryParameters are used as parallel arrays
     * and should be added to/removed together. 
     */
    protected List<SqlQueryData> querySegments;
    protected List<Parameter> searchQueryParameters;
    
    // used for special treatment of _id
    protected Parameter queryParamId = null;
    
    private int offset;
    private int pageSize;
    protected ParameterDAO parameterDao;
    protected ResourceDAO resourceDao;

    /**
     * Constructs a new QueryBuilderHelper
     * @param resourceType - The type of FHIR Resource to be searched for.
     * @param offset - The beginning index of the first search result.
     * @param pageSize - The max number of requested search results.
     */
    protected QuerySegmentAggregator(Class<?> resourceType, int offset, int pageSize, 
                                    ParameterDAO parameterDao, ResourceDAO resourceDao) {
        super();
        this.resourceType = resourceType;
        this.offset = offset;
        this.pageSize = pageSize;
        this.parameterDao = parameterDao;
        this.resourceDao = resourceDao;
        this.querySegments = new ArrayList<>();
        this.searchQueryParameters = new ArrayList<>();
         
    }
    
    public void setResourceTypes(List<String> resourceTypes) {
        this.resourceTypes = resourceTypes;
    }
    
    /**
     * Adds a query segment, which is a where clause segment corresponding to the passed query Parameter and its encapsulated search values.
     * @param querySegment A piece of a SQL WHERE clause 
     * @param queryParm - The corresponding query parameter
     */
    protected void addQueryData(SqlQueryData querySegment,Parameter queryParm) {
        final String METHODNAME = "addQueryData";
        log.entering(CLASSNAME, METHODNAME);
        
        //parallel arrays
        this.querySegments.add(querySegment);
        
        String name = queryParm.getCode();
        if("_id".compareTo(name)==0) {
            queryParamId = queryParm;
        } 
        this.searchQueryParameters.add(queryParm);

        log.exiting(CLASSNAME, METHODNAME);
         
    }
    
    /**
     * Builds a complete SQL Query based upon the encapsulated query segments and bind variables.
     * @return SqlQueryData - contains the complete SQL query string and any associated bind variables.
     * @throws Exception 
     */
    protected SqlQueryData buildQuery() throws Exception {
        final String METHODNAME = "buildQuery";
        log.entering(CLASSNAME, METHODNAME);
        
        StringBuilder queryString = new StringBuilder();
        SqlQueryData queryData;
        List<Object> allBindVariables = new ArrayList<>();
        
        if (this.isSystemLevelSearch()) {
            queryData = this.buildSystemLevelQuery(SYSTEM_LEVEL_SELECT_ROOT, SYSTEM_LEVEL_SUBSELECT_ROOT, true);
        }
        else {
            queryString.append(SELECT_ROOT);
            queryString.append(this.buildFromClause());
            queryString.append(this.buildWhereClause(null));

            for (SqlQueryData querySegment : this.querySegments) {
                allBindVariables.addAll(querySegment.getBindVariables());
            }

            // Add default ordering
            queryString.append(DEFAULT_ORDERING);
            this.addPaginationClauses(queryString);        
            queryData = new SqlQueryData(queryString.toString(), allBindVariables);
        }
        
        log.exiting(CLASSNAME, METHODNAME, queryData);
        return queryData;
    }
    
    /**
     *   Builds a complete SQL count query based upon the encapsulated query segments and bind variables.
     * @return SqlQueryData - contains the complete SQL count query string and any associated bind variables.
     * @throws Exception 
     */
    protected SqlQueryData buildCountQuery() throws Exception {
        final String METHODNAME = "buildCountQuery";
        log.entering(CLASSNAME, METHODNAME);
        
        StringBuilder queryString = new StringBuilder();
        SqlQueryData queryData;
        List<Object> allBindVariables = new ArrayList<>();
        
        if (this.isSystemLevelSearch()) {
            queryData = this.buildSystemLevelQuery(SYSTEM_LEVEL_SELECT_COUNT_ROOT, SYSTEM_LEVEL_SUBSELECT_COUNT_ROOT, false);
        }
        else {
            queryString.append(SELECT_COUNT_ROOT);
                    
            queryString.append(this.buildFromClause());
            
            queryString.append(this.buildWhereClause(null));
            
            for (SqlQueryData querySegment : this.querySegments) {
                allBindVariables.addAll(querySegment.getBindVariables());
            }
            queryData = new SqlQueryData(queryString.toString(), allBindVariables);
        }
        
        log.exiting(CLASSNAME, METHODNAME, queryData);
        return queryData;
        
    }
    
    /**
     * Build a system level query or count query, based upon the encapsulated query segments and bind variables and
     * the passed select-root strings.
     * A FHIR system level query spans multiple resource types, and therefore spans multiple tables in the database. 
     * @param selectRoot - The text of the outer SELECT ('SELECT' to 'FROM')
     * @param subSelectRoot - The text of the inner SELECT root to use in each sub-select
     * @param addFinalClauses - Indicates whether or not ordering and pagination clauses should be generated.
     * @return SqlQueryData - contains the complete SQL query string and any associated bind variables.
     * @throws Exception
     */
    protected SqlQueryData buildSystemLevelQuery(String selectRoot, String subSelectRoot, boolean addFinalClauses) 
                                                    throws Exception {
        final String METHODNAME = "buildSystemLevelQuery";
        log.entering(CLASSNAME, METHODNAME);
        
        StringBuilder queryString = new StringBuilder();
        SqlQueryData queryData;
        List<Object> allBindVariables = new ArrayList<>();
        
        String tempFromClause;
        boolean resourceTypeProcessed = false;

        queryString.append(selectRoot).append(FROM).append("(");

        // Processes through EACH register parameter extracting the integer value
        Map<String, Integer> resourceNameMap = resourceDao.readAllResourceTypeNames();
        
        for(Map.Entry<String,Integer> resourceEntry : resourceNameMap.entrySet()) {
            String resourceTypeName =  resourceEntry.getKey();
            // Only search the required resource types if any.
            if (this.resourceTypes != null && !this.resourceTypes.contains(resourceTypeName)) {
                continue;
            }
            
            tempFromClause = this.buildFromClause(resourceTypeName);
            
            // Skip the UNION on the first, and change to indicate
            // subsequent resourceTypes are to be unioned. 
            if (resourceTypeProcessed) {
                queryString.append(UNION);
            }
            resourceTypeProcessed = true;
            
            queryString.append(subSelectRoot).append(tempFromClause);

            tempFromClause = this.buildWhereClause(resourceTypeName);
            queryString.append(tempFromClause);

            for (SqlQueryData querySegment : this.querySegments) {
                allBindVariables.addAll(querySegment.getBindVariables());
            }
        }
        
        // End the Combined Results
        queryString.append(")").append(COMBINED_RESULTS);
        
        // Add Ordering and Pagination
        if (addFinalClauses) {
            queryString.append(" ORDER BY RESOURCE_ID ASC ");
            this.addPaginationClauses(queryString);
        }
        
        queryData = new SqlQueryData(queryString.toString(), allBindVariables);
        
        log.exiting(CLASSNAME, METHODNAME, queryData);
        return queryData;
    }
    
    /**
     * Builds the FROM clause for the SQL query being generated. The appropriate Resource and Parameter table names are included 
     * along with an alias for each table.
     * @return A String containing the FROM clause
     */
    protected String buildFromClause() {
        return buildFromClause(this.resourceType.getSimpleName());
    }
    
    /**
     * enables calls to buildFromClause to avoid redoing string replacements. 
     * 
     * @param simpleName
     * @return
     */
    protected String buildFromClause(String simpleName) {
        final String METHODNAME = "buildFromClauseWithString";
        log.entering(CLASSNAME, METHODNAME);

        StringBuilder fromClause = new StringBuilder();
        fromClause.append(FROM);
        processFromClauseForId(fromClause, simpleName);
        fromClause.append(" LR JOIN ");
        fromClause.append(simpleName);
        fromClause.append("_RESOURCES");
        fromClause.append(" R ON R.LOGICAL_RESOURCE_ID=LR.LOGICAL_RESOURCE_ID AND R.RESOURCE_ID = LR.CURRENT_RESOURCE_ID AND R.IS_DELETED <> 'Y' ");

        log.exiting(CLASSNAME, METHODNAME);
        return fromClause.toString();
        
    }
    
    /*
     * Processes the From Clause for _id, as _id is contained in the LOGICAL_RESOURCES 
     * else, return a default table name
     * 
     * @param fromClause the non-null StringBuilder
     * @param target is the Target Type for the search
     */
    private void processFromClauseForId(StringBuilder fromClause, String target) {
        
        /*
         * The not null path uses a DERIVED TABLE. 
         * ILR refers to the intermediate Logical resource table and is just a convenient name.
         * 
         * The IN clause is effective here to drive a smaller table in the subsequent LEFT INNER JOINS
         * off the derived tables. 
         * <pre>
         * ( SELECT * FROM BASIC_LOGICAL_RESOURCES ILR WHERE ILR.LOGICAL_ID IN ( ? ? )) 
         * </pre>
         */
        
        if(queryParamId != null) {
            // ID, then special handling. 
            fromClause.append("( SELECT * FROM ");
            fromClause.append(target);
            fromClause.append("_LOGICAL_RESOURCES");
            fromClause.append(" ILR WHERE ILR.LOGICAL_ID IN ( ");
                        
            fromClause.append(queryParamId.getValues().stream().map(param -> "?" ).collect(Collectors.joining(", ")));
            fromClause.append(" )) ");
        } else {
            // Not ID, then go to the default. 
            fromClause.append(target);
            fromClause.append("_LOGICAL_RESOURCES");
        }
    }
    
    /**
     * Builds the WHERE clause for the query being generated. This method aggregates the contained query segments, and ties those segments back
     * to the appropriate parameter table alias.
     * 
     * @param overrideType if not null, then it's the default type used in the building of the where clause. 
     * @return
     */
    protected String buildWhereClause(String overrideType) {
        final String METHODNAME = "buildWhereClause";
        log.entering(CLASSNAME, METHODNAME);
        
        // Override the Type is null, then use the default type here. 
        if(overrideType == null) {
            overrideType = this.resourceType.getSimpleName();
        }

        StringBuilder whereClause = new StringBuilder();
        String whereClauseSegment;

        if (!this.querySegments.isEmpty()) {
            for (int i = 0; i < this.querySegments.size(); i++) {
                SqlQueryData querySegment = this.querySegments.get(i);
                Parameter param = this.searchQueryParameters.get(i);

                // Being bold here... this part should NEVER get a NPE. 
                // The parameter would not be parsed and passed successfully,
                // the NPE would have occurred earlier in the stack. 
                String code = param.getCode();
                if (!SKIP_WHERE.contains(code)) {

                    whereClauseSegment = querySegment.getQueryString();
                    if (Modifier.MISSING.equals(param.getModifier())) {
                        whereClause.append(whereClauseSegment);
                    } else {

                        whereClause.append(JOIN).append("(SELECT DISTINCT LOGICAL_RESOURCE_ID FROM ");
                        whereClause.append(overrideType);
                        switch (param.getType()) {
                        case URI:
                        case REFERENCE:
                        case STRING:
                            whereClause.append("_STR_VALUES ");
                            break;
                        case NUMBER:
                            whereClause.append("_NUMBER_VALUES ");
                            break;
                        case QUANTITY:
                            whereClause.append("_QUANTITY_VALUES ");
                            break;
                        case DATE:
                            whereClause.append("_DATE_VALUES ");
                            break;
                        case SPECIAL: 
                            // in search-parameters.json we only support latlng for 'near'
                            // in the future if special expands beyond lat/lng we'll have to add logic to support. 
                            whereClause.append("_LATLNG_VALUES ");
                            break;
                        case TOKEN:
                            whereClause.append("_TOKEN_VALUES ");
                            break;
                        }
                        whereClauseSegment = whereClauseSegment.replaceAll(PARAMETERS_TABLE_ALIAS + ".", "");
                        whereClause.append(" WHERE ").append(whereClauseSegment).append(") ");
                        String tmpTableName = overrideType + i;
                        whereClause.append(tmpTableName).append(ON).append(tmpTableName).append(".LOGICAL_RESOURCE_ID = R.LOGICAL_RESOURCE_ID");
                    }
                }
            }
        }

        log.exiting(CLASSNAME, METHODNAME);
        return whereClause.toString();
    }
    
    /**
     * 
     * @return true if this instance represents a FHIR system level search
     */
    protected boolean isSystemLevelSearch() {
        return Resource.class.equals(this.resourceType);
    }
    
    /**
     * Adds the appropriate pagination clauses to the passed query string buffer, based on the type
     * of database we're running against.
     * @param queryString A query string buffer.
     * @throws Exception
     */
    protected void addPaginationClauses(StringBuilder queryString) throws Exception {
        
        if(this.parameterDao.isDb2Database()) {
            queryString.append(" LIMIT ").append(this.pageSize).append(" OFFSET ").append(this.offset);
        }
        else {
            queryString.append(" OFFSET ").append(this.offset).append(" ROWS")
                       .append(" FETCH NEXT ").append(this.pageSize).append(" ROWS ONLY");
        }
    }
}<|MERGE_RESOLUTION|>--- conflicted
+++ resolved
@@ -42,15 +42,6 @@
     private static final String SYSTEM_LEVEL_SELECT_COUNT_ROOT = "SELECT COUNT(RESOURCE_ID) ";
     private static final String SYSTEM_LEVEL_SUBSELECT_COUNT_ROOT = " SELECT R.RESOURCE_ID ";
     protected static final String WHERE_CLAUSE_ROOT = "WHERE R.IS_DELETED <> 'Y'";
-<<<<<<< HEAD
-    public static final String PARAMETER_TABLE_ALIAS = "pX";
-    private static final String FROM = " FROM ";
-    private static final String UNION = " UNION ALL ";
-    protected static final String ON = " ON ";
-    private static final String AND = " AND ";
-    protected static final String COMBINED_RESULTS = " COMBINED_RESULTS";
-=======
->>>>>>> 056d382e
     private static final String DEFAULT_ORDERING = " ORDER BY R.RESOURCE_ID ASC ";
 
     private static final Set<String> SKIP_WHERE = new HashSet<>(Arrays.asList("_id"));
